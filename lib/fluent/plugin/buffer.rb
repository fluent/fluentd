--- conflicted
+++ resolved
@@ -243,22 +243,6 @@
         end
         meta
       end
-<<<<<<< HEAD
-      private :add_timekey
-
-      def del_timekey(metadata)
-        if t = metadata.timekey
-          if @timekeys[t] <= 1
-            @timekeys.delete(t)
-          else
-            @timekeys[t] -= 1
-          end
-        end
-        nil
-      end
-      private :del_timekey
-=======
->>>>>>> c27339db
 
       def timekeys
         @timekeys.keys
@@ -754,7 +738,6 @@
 
       private
 
-<<<<<<< HEAD
       def optimistic_queued?(metadata = nil)
         if metadata
           n = @queued_num[metadata]
@@ -762,7 +745,8 @@
         else
           !@queue.empty?
         end
-=======
+      end
+
       def add_timekey(t)
         @mutex.synchronize do
           @timekeys[t] += 1
@@ -779,7 +763,6 @@
           end
         end
         nil
->>>>>>> c27339db
       end
     end
   end
