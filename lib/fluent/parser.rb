#
# Fluent
#
# Copyright (C) 2011 FURUHASHI Sadayuki
#
#    Licensed under the Apache License, Version 2.0 (the "License");
#    you may not use this file except in compliance with the License.
#    You may obtain a copy of the License at
#
#        http://www.apache.org/licenses/LICENSE-2.0
#
#    Unless required by applicable law or agreed to in writing, software
#    distributed under the License is distributed on an "AS IS" BASIS,
#    WITHOUT WARRANTIES OR CONDITIONS OF ANY KIND, either express or implied.
#    See the License for the specific language governing permissions and
#    limitations under the License.
#
module Fluent


class TextParser
  class RegexpParser
    include Configurable

    config_param :time_format, :string, :default => nil

    def initialize(regexp, conf={})
      super()
      @regexp = regexp
      unless conf.empty?
        configure(conf)
      end
    end

    def call(text)
      m = @regexp.match(text)
      unless m
        $log.debug "pattern not match: #{text}"
        # TODO?
        return nil, nil
      end

      time = nil
      record = {}

      m.names.each {|name|
        if value = m[name]
          case name
          when "time"
            if @time_format
              time = Time.strptime(value, @time_format).to_i
            else
              time = Time.parse(value).to_i
            end
          else
            record[name] = value
          end
        end
      }

      time ||= Engine.now

      return time, record
    end
  end

  class JSONParser
    include Configurable

    config_param :time_key, :string, :default => 'time'
    config_param :time_format, :string, :default => nil

    def call(text)
      record = Yajl.load(text)

      if value = record.delete(@time_key)
        if @time_format
          time = Time.strptime(value, @time_format).to_i
        else
          time = value.to_i
        end
      else
        time = Engine.now
      end

      return time, record
    rescue Yajl::ParseError
      # TODO?
      return nil, nil
    end
  end

  TEMPLATES = {
    'apache' => RegexpParser.new(/^(?<host>[^ ]*) [^ ]* (?<user>[^ ]*) \[(?<time>[^\]]*)\] "(?<method>\S+)(?: +(?<path>[^ ]*) +\S*)?" (?<code>[^ ]*) (?<size>[^ ]*)(?: "(?<referer>[^\"]*)" "(?<agent>[^\"]*)")?$/, {'time_format'=>"%d/%b/%Y:%H:%M:%S %z"}),
    'syslog' => RegexpParser.new(/^(?<time>[^ ]*\s*[^ ]* [^ ]*) (?<host>[^ ]*) (?<ident>[a-zA-Z0-9_\/\.\-]*)(?:\[(?<pid>[0-9]+)\])?[^\:]*\: *(?<message>.*)$/, {'time_format'=>"%b %d %H:%M:%S"}),
    'json' => JSONParser.new,
  }

  def self.register_template(name, regexp_or_proc, time_format=nil)
    if regexp_or_proc.is_a?(Regexp)
      pr = regexp_or_proc
    else
      regexp = regexp_or_proc
      pr = RegexpParser.new(regexp, {'time_format'=>time_format})
    end

    TEMPLATES[name] = pr
  end

  def initialize
    @parser = nil
  end

  def configure(conf, required=true)
    format = conf['format']

    if format == nil
      if required
        raise ConfigError, "'format' parameter is required"
      else
        return nil
      end
    end

    if format[0] == ?/ && format[format.length-1] == ?/
      # regexp
      begin
        regexp = Regexp.new(format[1..-2])
        if regexp.named_captures.empty?
          raise "No named captures"
        end
      rescue
        raise ConfigError, "Invalid regexp '#{format[1..-2]}': #{$!}"
      end

<<<<<<< HEAD
    return time, record
=======
      @parser = RegexpParser.new(regexp)

    else
      # built-in template
      @parser = TEMPLATES[format]
      unless @parser
        raise ConfigError, "Unknown format template '#{format}'"
      end
    end

    if @parser.respond_to?(:configure)
      @parser.configure(conf)
    end

    return true
  end

  def parse(text)
    return @parser.call(text)
>>>>>>> e4a5d7e3
  end
end


end<|MERGE_RESOLUTION|>--- conflicted
+++ resolved
@@ -24,12 +24,15 @@
 
     config_param :time_format, :string, :default => nil
 
+#    attr_accessor :preserve_time
+
     def initialize(regexp, conf={})
       super()
       @regexp = regexp
       unless conf.empty?
         configure(conf)
       end
+#      @preserve_time = false
     end
 
     def call(text)
@@ -58,7 +61,7 @@
         end
       }
 
-      time ||= Engine.now
+      time ||= Engine.now #unless @preserve_time
 
       return time, record
     end
@@ -70,9 +73,17 @@
     config_param :time_key, :string, :default => 'time'
     config_param :time_format, :string, :default => nil
 
+#    attr_accessor :preserve_time
+
+    # def initialize(conf={})
+    #   super
+    #   @preserve_time = false
+    # end
+
     def call(text)
       record = Yajl.load(text)
 
+      time = nil
       if value = record.delete(@time_key)
         if @time_format
           time = Time.strptime(value, @time_format).to_i
@@ -80,7 +91,7 @@
           time = value.to_i
         end
       else
-        time = Engine.now
+        time = Engine.now #unless @preserve_time
       end
 
       return time, record
@@ -91,27 +102,33 @@
   end
 
   TEMPLATES = {
-    'apache' => RegexpParser.new(/^(?<host>[^ ]*) [^ ]* (?<user>[^ ]*) \[(?<time>[^\]]*)\] "(?<method>\S+)(?: +(?<path>[^ ]*) +\S*)?" (?<code>[^ ]*) (?<size>[^ ]*)(?: "(?<referer>[^\"]*)" "(?<agent>[^\"]*)")?$/, {'time_format'=>"%d/%b/%Y:%H:%M:%S %z"}),
-    'syslog' => RegexpParser.new(/^(?<time>[^ ]*\s*[^ ]* [^ ]*) (?<host>[^ ]*) (?<ident>[a-zA-Z0-9_\/\.\-]*)(?:\[(?<pid>[0-9]+)\])?[^\:]*\: *(?<message>.*)$/, {'time_format'=>"%b %d %H:%M:%S"}),
-    'json' => JSONParser.new,
+      'apache' => {
+        :class => RegexpParser,
+        :args  => [/^(?<host>[^ ]*) [^ ]* (?<user>[^ ]*) \[(?<time>[^\]]*)\] "(?<method>\S+)(?: +(?<path>[^ ]*) +\S*)?" (?<code>[^ ]*) (?<size>[^ ]*)(?: "(?<referer>[^\"]*)" "(?<agent>[^\"]*)")?$/, {'time_format'=>"%d/%b/%Y:%H:%M:%S %z"}],
+      },
+      'syslog' => {
+        :class => RegexpParser,
+        :args  => [/^(?<time>[^ ]*\s*[^ ]* [^ ]*) (?<host>[^ ]*) (?<ident>[a-zA-Z0-9_\/\.\-]*)(?:\[(?<pid>[0-9]+)\])?[^\:]*\: *(?<message>.*)$/, {'time_format'=>"%b %d %H:%M:%S"}]
+      },
+      'json' => { :class => JSONParser, :args => [] },
   }
 
   def self.register_template(name, regexp_or_proc, time_format=nil)
-    if regexp_or_proc.is_a?(Regexp)
-      pr = regexp_or_proc
-    else
-      regexp = regexp_or_proc
-      pr = RegexpParser.new(regexp, {'time_format'=>time_format})
-    end
+    args = if regexp_or_proc.is_a?(Regexp)
+             [regexp_or_proc]
+           else
+             regexp = regexp_or_proc
+             [regexp, {'time_format'=>time_format}]
+           end
 
-    TEMPLATES[name] = pr
+    TEMPLATES[name] = {:class => RegexpParser, :args => args}
   end
 
   def initialize
     @parser = nil
   end
 
-  def configure(conf, required=true)
+  def configure(conf, required=true, overwrite_time=true)
     format = conf['format']
 
     if format == nil
@@ -133,17 +150,15 @@
         raise ConfigError, "Invalid regexp '#{format[1..-2]}': #{$!}"
       end
 
-<<<<<<< HEAD
-    return time, record
-=======
       @parser = RegexpParser.new(regexp)
 
     else
       # built-in template
-      @parser = TEMPLATES[format]
-      unless @parser
+      parser_opts = TEMPLATES[format]
+      unless parser_opts
         raise ConfigError, "Unknown format template '#{format}'"
       end
+      @parser = parser_opts[:class].new(*(parser_opts[:args]))
     end
 
     if @parser.respond_to?(:configure)
@@ -155,7 +170,6 @@
 
   def parse(text)
     return @parser.call(text)
->>>>>>> e4a5d7e3
   end
 end
 
